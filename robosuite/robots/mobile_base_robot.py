--- conflicted
+++ resolved
@@ -145,7 +145,6 @@
         """
         if len(self._ref_actuators_indexes_dict[self.head]) == 0:
             return None
-<<<<<<< HEAD
         if self.part_controller_config.get(self.head) is None:
             controller_path = os.path.join(
                 os.path.dirname(__file__),
@@ -170,24 +169,7 @@
         self.part_controller_config[self.head]["naming_prefix"] = self.robot_model.naming_prefix
         self.part_controller_config[self.head]["ndim"] = self._joint_split_idx
         self.part_controller_config[self.head]["policy_freq"] = self.control_freq
-=======
-        # TODO: Add a default controller config for head
-        self.controller_config[self.head] = {}
-        self.controller_config[self.head]["type"] = "JOINT_POSITION"
-        self.controller_config[self.head]["interpolation"] = None
-        self.controller_config[self.head]["ramp_ratio"] = 1.0
-        self.controller_config[self.head]["robot_name"] = self.name
-        self.controller_config[self.head]["sim"] = self.sim
-        self.controller_config[self.head]["kp"] = 10
-        self.controller_config[self.head]["output_max"] = 1.0
-        self.controller_config[self.head]["output_min"] = -1.0
-
-        self.controller_config[self.head]["part_name"] = self.head
-        self.controller_config[self.head]["naming_prefix"] = self.robot_model.naming_prefix
-        self.controller_config[self.head]["ndim"] = self._joint_split_idx
-        self.controller_config[self.head]["policy_freq"] = self.control_freq
-        self.controller_config[self.head]["lite_physics"] = self.lite_physics
->>>>>>> 1276fc0e
+        self.part_controller_config[self.head]["lite_physics"] = self.lite_physics
 
         ref_head_joint_indexes = [self.sim.model.joint_name2id(x) for x in self.robot_model.head_joints]
         ref_head_joint_pos_indexes = [self.sim.model.get_joint_qpos_addr(x) for x in self.robot_model.head_joints]
