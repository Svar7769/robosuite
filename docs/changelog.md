# Changelog

## Version 1.5.1

- **Documentation Updates**:  
  - Updated `basicusage.md`, overview page, demo docs, teleop usage info, devices, and related docs.  
  - Added a CI doc update workflow and `.nojekyll` fix.  
  - Simplified composite controller keywords and updated robots section and task images.  

- **Bug Fixes**:  
  - Fixed segmentation demo, part controller demo, demo renderer, joint and actuator issues, equality removal, and orientation mismatch in Fourier hands.  

- **Features/Enhancements**:  
  - Added GymWrapper support for both `gym` and `gymnasium` with `dict_obs`.  
  - Updated DexMimicGen assets and included a default whole-body Mink IK config.  
  - Improved CI to check all tests and print video save paths in demo recordings.  

- **Miscellaneous**:  
  - Added troubleshooting for SpaceMouse failures and terminated `mjviewer` on resets.  
  - Adjusted OSC position fixes and updated part controller JSONs. 

## Version 1.5.0

<<<<<<< HEAD
<div class="admonition warning">
<p class="admonition-title">Breaking API changes</p>
<div>
    <ul>
        <li>
        New controller design: Introduction of composite controllers, which take in a high-level action vector and converts it into commands for each body part controller.
        </li>
    </ul>
</div>
</div>


<div>
    <ul>
        <li>Introduction of custom robot composition: arms, grippers, and bases can be swapped to create new robots configurations</li>
        <li>Integration of more diverse robot embodiments: including humanoids, quadrupeds, and more</li>
        <li>Support for mobile manipulation, whole body IK, and third-party controllers (e.g. Mink)</li>
        <li>Implementation of MuJoCo viewer drag-drop teleoperation interface</li>
        <li>Support for photo-realistic rendering via USD exporting and NVIDIA Isaac Sim rendering</li>
    </ul>
</div>
=======
The 1.5 release of **Robosuite** introduces significant advancements to extend flexibility and realism in robotic simulations. Key highlights include support for diverse robot embodiments (e.g., humanoids), custom robot compositions, composite controllers (such as whole-body controllers), expanded teleoperation devices, and photorealistic rendering capabilities.

### New Features
- **Diverse Robot Embodiments**: Support for complex robots, including humanoids, allowing exploration of advanced manipulation and mobility tasks. Please see [robosuite_models](https://github.com/ARISE-Initiative/robosuite_models) for extra robosuite-compatible robot models.
- **Custom Robot Composition**: Users can now build custom robots from modular components, offering extensive configuration options.
- **Composite Controllers**: New controller abstraction includes whole-body controllers, and the ability to control robots with composed body parts, arms, and grippers.
- **Additional Teleoperation Devices**: Expanded compatibility with teleoperation tools like drag-and-drop in the MuJoCo viewer and Apple Vision Pro.
- **Photorealistic Rendering**: Integration of NVIDIA Isaac Sim for enhanced, real-time photorealistic visuals, bringing simulations closer to real-world fidelity.

### Improvements
- **Updated Documentation**: New tutorials and expanded documentation on utilizing advanced controllers, teleoperation, and rendering options.
- **Simulation speed improvement**: By default we set the `lite_physics` flag to True to skip redundant calls to [`env.sim.step()`](https://github.com/ARISE-Initiative/robosuite/blob/29e73bd41f9bc43ba88bb7d2573b868398905819/robosuite/environments/base.py#L444)

### Migration

- Composite controller refactoring: please see example of [usage](https://github.com/ARISE-Initiative/robosuite/blob/29e73bd41f9bc43ba88bb7d2573b868398905819/robosuite/examples/third_party_controller/mink_controller.py#L421)
>>>>>>> f156be22
<|MERGE_RESOLUTION|>--- conflicted
+++ resolved
@@ -21,29 +21,6 @@
 
 ## Version 1.5.0
 
-<<<<<<< HEAD
-<div class="admonition warning">
-<p class="admonition-title">Breaking API changes</p>
-<div>
-    <ul>
-        <li>
-        New controller design: Introduction of composite controllers, which take in a high-level action vector and converts it into commands for each body part controller.
-        </li>
-    </ul>
-</div>
-</div>
-
-
-<div>
-    <ul>
-        <li>Introduction of custom robot composition: arms, grippers, and bases can be swapped to create new robots configurations</li>
-        <li>Integration of more diverse robot embodiments: including humanoids, quadrupeds, and more</li>
-        <li>Support for mobile manipulation, whole body IK, and third-party controllers (e.g. Mink)</li>
-        <li>Implementation of MuJoCo viewer drag-drop teleoperation interface</li>
-        <li>Support for photo-realistic rendering via USD exporting and NVIDIA Isaac Sim rendering</li>
-    </ul>
-</div>
-=======
 The 1.5 release of **Robosuite** introduces significant advancements to extend flexibility and realism in robotic simulations. Key highlights include support for diverse robot embodiments (e.g., humanoids), custom robot compositions, composite controllers (such as whole-body controllers), expanded teleoperation devices, and photorealistic rendering capabilities.
 
 ### New Features
@@ -59,5 +36,4 @@
 
 ### Migration
 
-- Composite controller refactoring: please see example of [usage](https://github.com/ARISE-Initiative/robosuite/blob/29e73bd41f9bc43ba88bb7d2573b868398905819/robosuite/examples/third_party_controller/mink_controller.py#L421)
->>>>>>> f156be22
+- Composite controller refactoring: please see example of [usage](https://github.com/ARISE-Initiative/robosuite/blob/29e73bd41f9bc43ba88bb7d2573b868398905819/robosuite/examples/third_party_controller/mink_controller.py#L421)