# Robots

![robot_overview_diagram](../images/robot_module.png)

**Robots** are a key component in **robosuite**, and serve as the embodiment of a given agent as well as the central interaction point within an environment and key interface to MuJoCo for the robot-related state and control. **robosuite** captures this level of abstraction with the [Robot](../simulation/robot)-based classes, with support for both single-armed and bimanual variations. In turn, the Robot class is centrally defined by a [RobotModel](../modeling/robot_model), [GripperModel(s)](../modeling/gripper_model) (with no gripper being represented by a dummy class), and [Controller(s)](../simulation/controller).

The high-level features of **robosuite**'s robots are described as follows:

* **Diverse and Realistic Models**: **robosuite** provides models for 8 commercially-available robots (including the bimanual Baxter robot), 7 grippers (including the popular Robotiq 140 / 85 models), and 6 controllers, with model properties either taken directly from the company website or raw spec sheets.

* **Modularized Support**: Robots are designed to be plug-n-play -- any combinations of robots, grippers, and controllers can be used, assuming the given environment is intended for the desired robot configuration. Because each robot is assigned a unique ID number, multiple instances of identical robots can be instantiated within the simulation without error.

* **Self-Enclosed Abstraction**: For a given task and environment, any information relevant to the specific robot instance can be found within the properties and methods within that instance. This means that each robot is responsible for directly setting its initial state within the simulation at the start of each episode, and also directly controls the robot in simulation via torques outputted by its controller's transformed actions.


## Usage
Below, we discuss the usage and functionality of the robots over the course of its program lifetime.

#### Initialization
During environment creation (`suite.make(...)`), individual robots are both instantiated and initialized. The desired RobotModel, GripperModel(s), and Controller(s) (where multiple can be specified for bimanual robots) are loaded into each robot, with the models being passed into the environment to compose the final MuJoCo simulation object. Each robot is then set to its initial state.

#### Runtime
During a given simulation episode (each `env.step(...)` call), the environment will receive a set of actions and distribute them accordingly to each robot, according to their respective action spaces. Each robot then converts these actions into low-level torques via their respective controllers, and directly execute these torques in the simulation. At the conclusion of the environment step, each robot will pass its set of robot-specific observations to the environment, which will then concatenate and append additional task-level observations before passing them as output from the `env.step(...)` call.

#### Callables
At any given time, each robot has a set of `properties` whose real-time values can be accessed at any time. These include specifications for a given robot, such as its DOF, action dimension, and torque limits, as well as proprioceptive values, such as its joint positions and velocities. Additionally, if the robot is enabled with any sensors, those readings can also be polled as well. A full list of robot properties can be found in the [Robots API](../simulation/robot) section.


## Models
**robosuite** currently supports seven commercially-available robot models. We briefly describe each individual model along with its features below:

#### Panda
![panda_robot](../images/models/robot_model_Panda.png)
[Panda](https://www.franka.de/technology) is a 7DOF and relatively new robot model produced by Franka Emika, and boasts high positional accuracy and repeatability. A common choice for both simulated and real-robot research, we provide a substantial set of [benchmarking](../algorithms/benchmarking) experiments using this robot. The default gripper for this robot is the `PandaGripper`, a parallel-jaw gripper equipped with two small finger pads, that comes shipped with the robot arm.

#### Sawyer
![sawyer_robot](../images/models/robot_model_Sawyer.png)
[Sawyer](https://www.rethinkrobotics.com/sawyer) is Rethink Robotic's 7DOF single-arm robot, which also features an additional 8th joint (inactive and disabled by default in **robosuite**) for swiveling its display monitor. Along with Panda, Sawyer serves as the second testing robot for our set of benchmarking experiments. Sawyer's default `RethinkGripper` model is a parallel-jaw gripper with long fingers and useful for grasping a variety of objects.

#### LBR IIWA 7
<<<<<<< HEAD
![iiwa_robot](../images/models/robot_model_IIWA.png)
[IIWA](https://www.kuka.com/en-us/products/robotics-systems/industrial-robots/lbr-iiwa) is one of KUKA's industrial-grade 7DOF robots, and is equipped with the strongest actuators of the group, with its per-joint torque limits exceeding nearly all the other models in **robosuite** by over twofold! By default, IIWA is equipped with the `Robotiq140Gripper`, [Robotiq's 140mm variation](https://robotiq.com/products/2f85-140-adaptive-robot-gripper) of their multi-purpose two finger gripper models.
=======
![iiwa_robot](../images/robot_model_IIWA.png)
[IIWA](https://www.kuka.com/en-us/products/robotics-systems/industrial-robots/lbr-iiwa) is one of KUKA's industrial-grade 7DOF robots, and is equipped with the strongest actuators of the group, with its per-joint torque limits exceeding nearly all the other models in **robosuite** by over twofold! By default, IIWA is equipped with the `Robotiq140Gripper`, [Robotiq's 140mm variation](https://robotiq.com/products/2f85-140-adaptive-robot-gripper) of their multi-purpose two-finger gripper models.
>>>>>>> 64e03bff

#### Jaco
![jaco_robot](../images/models/robot_model_Jaco.png)
[Jaco](https://www.kinovarobotics.com/en/products/assistive-technologies/kinova-jaco-assistive-robotic-arm) is a popular sleek 7DOF robot produced by Kinova Robotics and intended for human assistive applications. As such, it is relatively weak in terms of max torque capabilities. Jaco comes equipped with the `JacoThreeFingerGripper` by default, a three-pronged gripper with multi-jointed fingers.

#### Kinova Gen3
<<<<<<< HEAD
![kinova3_robot](../images/models/robot_model_Kinova3.png)
[Kinova3](https://www.kinovarobotics.com/en/products/gen3-robot) is Kinova's newest 7DOF robot, with integrated sensor modules and interfaces designed for research-oriented applications. It is marginally stronger than its Jaco counterpart, and is equipped with the `Robotiq85Gripper`, [Robotiq's 85mm variation](https://robotiq.com/products/2f85-140-adaptive-robot-gripper) of their multi-purpose two finger gripper models.
=======
![kinova3_robot](../images/robot_model_Kinova3.png)
[Kinova3](https://www.kinovarobotics.com/en/products/gen3-robot) is Kinova's newest 7DOF robot, with integrated sensor modules and interfaces designed for research-oriented applications. It is marginally stronger than its Jaco counterpart, and is equipped with the `Robotiq85Gripper`, [Robotiq's 85mm variation](https://robotiq.com/products/2f85-140-adaptive-robot-gripper) of their multi-purpose two-finger gripper models.
>>>>>>> 64e03bff

#### UR5e
![ur5e_robot](../images/models/robot_model_UR5e.png)
[UR5e](https://www.universal-robots.com/products/ur5-robot/) is Universal Robot's newest update to the UR5 line, and is a 6DOF robot intended for collaborative applications. This newest model boasts an improved footprint and embedded force-torque sensor in its end effector. This arm also uses the `Robotiq85Gripper` by default in **robosuite**.

#### Baxter
<<<<<<< HEAD
![baxter_robot](../images/models/robot_model_Baxter.png)
[Baxter](http://collabrobots.com/about-baxter-robot/) is an older but classic bimanual robot originally produced by Rethink Robotics but now owned by CoThink Robotics, and is equipped with two 7DOF arms as well as an addition joint for controlling its swiveling display screen (inactive and disabled by default in **robosuite**). Each arm can be controlled independently in, and is the single multi-armed model currently supported in **robosuite**. Each arm is equipped with a `RethinkGripper` by default.
=======
![baxter_robot](../images/robot_model_Baxter.png)
[Baxter](http://collabrobots.com/about-baxter-robot/) is an older but classic bimanual robot originally produced by Rethink Robotics but now owned by CoThink Robotics, and is equipped with two 7DOF arms as well as an additional joint for controlling its swiveling display screen (inactive and disabled by default in **robosuite**). Each arm can be controlled independently, and is the single multi-armed model currently supported in **robosuite**. Each arm is equipped with a `RethinkGripper` by default.
>>>>>>> 64e03bff
<|MERGE_RESOLUTION|>--- conflicted
+++ resolved
@@ -38,36 +38,21 @@
 [Sawyer](https://www.rethinkrobotics.com/sawyer) is Rethink Robotic's 7DOF single-arm robot, which also features an additional 8th joint (inactive and disabled by default in **robosuite**) for swiveling its display monitor. Along with Panda, Sawyer serves as the second testing robot for our set of benchmarking experiments. Sawyer's default `RethinkGripper` model is a parallel-jaw gripper with long fingers and useful for grasping a variety of objects.
 
 #### LBR IIWA 7
-<<<<<<< HEAD
 ![iiwa_robot](../images/models/robot_model_IIWA.png)
 [IIWA](https://www.kuka.com/en-us/products/robotics-systems/industrial-robots/lbr-iiwa) is one of KUKA's industrial-grade 7DOF robots, and is equipped with the strongest actuators of the group, with its per-joint torque limits exceeding nearly all the other models in **robosuite** by over twofold! By default, IIWA is equipped with the `Robotiq140Gripper`, [Robotiq's 140mm variation](https://robotiq.com/products/2f85-140-adaptive-robot-gripper) of their multi-purpose two finger gripper models.
-=======
-![iiwa_robot](../images/robot_model_IIWA.png)
-[IIWA](https://www.kuka.com/en-us/products/robotics-systems/industrial-robots/lbr-iiwa) is one of KUKA's industrial-grade 7DOF robots, and is equipped with the strongest actuators of the group, with its per-joint torque limits exceeding nearly all the other models in **robosuite** by over twofold! By default, IIWA is equipped with the `Robotiq140Gripper`, [Robotiq's 140mm variation](https://robotiq.com/products/2f85-140-adaptive-robot-gripper) of their multi-purpose two-finger gripper models.
->>>>>>> 64e03bff
 
 #### Jaco
 ![jaco_robot](../images/models/robot_model_Jaco.png)
 [Jaco](https://www.kinovarobotics.com/en/products/assistive-technologies/kinova-jaco-assistive-robotic-arm) is a popular sleek 7DOF robot produced by Kinova Robotics and intended for human assistive applications. As such, it is relatively weak in terms of max torque capabilities. Jaco comes equipped with the `JacoThreeFingerGripper` by default, a three-pronged gripper with multi-jointed fingers.
 
 #### Kinova Gen3
-<<<<<<< HEAD
 ![kinova3_robot](../images/models/robot_model_Kinova3.png)
 [Kinova3](https://www.kinovarobotics.com/en/products/gen3-robot) is Kinova's newest 7DOF robot, with integrated sensor modules and interfaces designed for research-oriented applications. It is marginally stronger than its Jaco counterpart, and is equipped with the `Robotiq85Gripper`, [Robotiq's 85mm variation](https://robotiq.com/products/2f85-140-adaptive-robot-gripper) of their multi-purpose two finger gripper models.
-=======
-![kinova3_robot](../images/robot_model_Kinova3.png)
-[Kinova3](https://www.kinovarobotics.com/en/products/gen3-robot) is Kinova's newest 7DOF robot, with integrated sensor modules and interfaces designed for research-oriented applications. It is marginally stronger than its Jaco counterpart, and is equipped with the `Robotiq85Gripper`, [Robotiq's 85mm variation](https://robotiq.com/products/2f85-140-adaptive-robot-gripper) of their multi-purpose two-finger gripper models.
->>>>>>> 64e03bff
 
 #### UR5e
 ![ur5e_robot](../images/models/robot_model_UR5e.png)
 [UR5e](https://www.universal-robots.com/products/ur5-robot/) is Universal Robot's newest update to the UR5 line, and is a 6DOF robot intended for collaborative applications. This newest model boasts an improved footprint and embedded force-torque sensor in its end effector. This arm also uses the `Robotiq85Gripper` by default in **robosuite**.
 
 #### Baxter
-<<<<<<< HEAD
 ![baxter_robot](../images/models/robot_model_Baxter.png)
-[Baxter](http://collabrobots.com/about-baxter-robot/) is an older but classic bimanual robot originally produced by Rethink Robotics but now owned by CoThink Robotics, and is equipped with two 7DOF arms as well as an addition joint for controlling its swiveling display screen (inactive and disabled by default in **robosuite**). Each arm can be controlled independently in, and is the single multi-armed model currently supported in **robosuite**. Each arm is equipped with a `RethinkGripper` by default.
-=======
-![baxter_robot](../images/robot_model_Baxter.png)
-[Baxter](http://collabrobots.com/about-baxter-robot/) is an older but classic bimanual robot originally produced by Rethink Robotics but now owned by CoThink Robotics, and is equipped with two 7DOF arms as well as an additional joint for controlling its swiveling display screen (inactive and disabled by default in **robosuite**). Each arm can be controlled independently, and is the single multi-armed model currently supported in **robosuite**. Each arm is equipped with a `RethinkGripper` by default.
->>>>>>> 64e03bff
+[Baxter](http://collabrobots.com/about-baxter-robot/) is an older but classic bimanual robot originally produced by Rethink Robotics but now owned by CoThink Robotics, and is equipped with two 7DOF arms as well as an addition joint for controlling its swiveling display screen (inactive and disabled by default in **robosuite**). Each arm can be controlled independently in, and is the single multi-armed model currently supported in **robosuite**. Each arm is equipped with a `RethinkGripper` by default.